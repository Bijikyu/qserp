--- conflicted
+++ resolved
@@ -1,12 +1,9 @@
 // Simple test file for qserp module
 const { googleSearch, getTopSearchResults } = require('./index');
-<<<<<<< HEAD
-const { throwIfMissingEnvVars, warnIfMissingEnvVars } = require('./lib/envUtils'); //updated to use throwing util
-const { REQUIRED_VARS } = require('./lib/constants'); //ADDED import of required vars
-=======
-const { getMissingEnvVars, warnIfMissingEnvVars } = require('./lib/envUtils'); // reuse env utils
+
+const { throwIfMissingEnvVars, getMissingEnvVars, warnIfMissingEnvVars } = require('./lib/envUtils'); // reuse env utils
 const { REQUIRED_VARS, OPTIONAL_VARS } = require('./lib/constants'); //import env constants
->>>>>>> dbb5564b
+
 
 async function runTests() {
   console.log('Testing qserp module...');
@@ -42,10 +39,7 @@
   }
 }
 
-<<<<<<< HEAD
-// Check if environment variables are set before running tests //updated approach
-throwIfMissingEnvVars(REQUIRED_VARS); //call util to throw if vars missing
-=======
+
 // Check if environment variables are set before running tests
 const testVars = REQUIRED_VARS; //define required vars
 const missingVars = getMissingEnvVars(testVars); //get missing vars
@@ -54,8 +48,8 @@
   console.log('Set these in the Secrets tool in Replit before running tests');
   process.exit(1);
 }
->>>>>>> dbb5564b
 
+throwIfMissingEnvVars(REQUIRED_VARS); //call util to throw if vars missing
 warnIfMissingEnvVars(OPTIONAL_VARS, 'Warning: OPENAI_TOKEN environment variable is not set. This is required by the qerrors dependency.'); //use constants for warn
 
 runTests();