--- conflicted
+++ resolved
@@ -1,11 +1,7 @@
-<<<<<<< HEAD
+
 const { mockConsole } = require('./utils/consoleSpies'); //spy utility for verifying logs
 const { saveEnv, restoreEnv, setTestEnv } = require('./utils/testSetup'); //environment helpers
-=======
-// Summary: perf-analysis.test.js ensures the performance script runs and logs its summary output //added descriptive summary
-const { mockConsole } = require('./utils/consoleSpies');
-const { saveEnv, restoreEnv, setTestEnv } = require('./utils/testSetup');
->>>>>>> 4614c592
+
 
 describe('perf-analysis script', () => {
   let savedEnv;
