--- conflicted
+++ resolved
@@ -25,16 +25,11 @@
 const levelRank = { error: 0, warn: 1, info: 2, silent: 3 }; //lower numbers mean higher priority
 const util = require('util'); //use util.inspect when JSON.stringify fails
 
-<<<<<<< HEAD
+
 // Check if info level logging is allowed for trace messages //rationale: avoid noisy logs when not needed
 function canLogInfo() {
         const envLvl = String(process.env.LOG_LEVEL || 'info').trim().toLowerCase(); //normalize env var once per call for reliability
         return envLvl === 'info'; //only true when env requests info verbosity so debug traces stay quiet otherwise
-=======
-function canLogInfo() { //checks env for info level to gate trace logs
-        const envLvl = String(process.env.LOG_LEVEL || 'info').trim().toLowerCase(); //normalize env var trimming spaces
-        return envLvl === 'info'; //only true when env requests info verbosity
->>>>>>> 681e800d
 }
 
 /**
