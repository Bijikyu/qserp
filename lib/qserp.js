--- conflicted
+++ resolved
@@ -98,11 +98,9 @@
                 const rawParamRegex = currentKey ? new RegExp(`([?&][^=&]*=)${escKey}`, 'g') : null; //match key after '=' to keep name
                 const encParamRegex = currentKey ? new RegExp(`([?&][^=&]*%3D)${encodeURIComponent(currentKey)}`, 'gi') : null; //match encoded '=' forms
                 const plainRegex = currentKey ? new RegExp(`\\b${escKey}\\b(?!\\s*=)`, 'g') : null; //match standalone key not followed by '='
-<<<<<<< HEAD
+
                 sanitizedInput = String(text); //normalize to string for safe replace calls
-=======
-                sanitizedInput = String(text); //convert to string to avoid TypeError on non-string input
->>>>>>> 58c1961e
+
                 if (rawParamRegex) sanitizedInput = sanitizedInput.replace(rawParamRegex, '$1[redacted]'); //replace param value only
                 if (encParamRegex) sanitizedInput = sanitizedInput.replace(encParamRegex, '$1[redacted]'); //replace encoded param value
                 if (plainRegex) sanitizedInput = sanitizedInput.replace(plainRegex, '[redacted]'); //replace standalone key
@@ -113,11 +111,9 @@
                 const escKey = currentKey ? currentKey.replace(/[.*+?^${}()|[\]\\]/g, '\\$&') : ''; //escape for fallback regex
                 const rawParamRegex = currentKey ? new RegExp(`([?&][^=&]*=)${escKey}`, 'g') : null; //fallback param regex
                 const plainRegex = currentKey ? new RegExp(`\\b${escKey}\\b(?!\\s*=)`, 'g') : null; //fallback plain regex
-<<<<<<< HEAD
+
                 sanitizedInput = String(text); //convert to string so replace never fails
-=======
-                sanitizedInput = String(text); //coerce again to string for safe replace
->>>>>>> 58c1961e
+
                 if (rawParamRegex) sanitizedInput = sanitizedInput.replace(rawParamRegex, '$1[redacted]'); //mask value portion
                 if (plainRegex) sanitizedInput = sanitizedInput.replace(plainRegex, '[redacted]'); //mask plain occurrences
                 if (DEBUG) { console.log(`sanitizeApiKey is running with ${sanitizedInput}`); } //trace fallback
